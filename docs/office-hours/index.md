--- conflicted
+++ resolved
@@ -9,7 +9,6 @@
 
 ## Available Sessions
 
-<<<<<<< HEAD
 ### Cohort 2
 
 - [Week 1 Summary](cohort2/week1-summary.md)
@@ -20,18 +19,8 @@
 
 ### Cohort 3
 
-#### Week 1
 - [Week 1 Session 1](cohort3/week-1-1.md)
 - [Week 2 Session 1](cohort3/week-2-1.md)
-
-=======
-- [Feb 4 Summary](week1-summary.md)
-- [Feb 11 Summary](week2-summary.md)
-- [Feb 18 Summary](week3-summary.md)
-- [Feb 25 Summary](week4-summary.md)
-- [Mar 4 Summary](week5-summary.md)
-- [Mar 11 Summary](week6-summary.md)
->>>>>>> 13c75a53
 
 Each summary captures the questions, answers, and discussions from our sessions, providing additional context and real-world examples to complement the workshop materials.
 
